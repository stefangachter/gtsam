--- conflicted
+++ resolved
@@ -2391,13 +2391,8 @@
 }///\namespace imuBias
 
 #include <gtsam/navigation/ImuFactor.h>
-<<<<<<< HEAD
 class PoseVelocityBias{
-    PoseVelocityBias(const gtsam::Pose3& pose, const gtsam::Vector3 velocity, const gtsam::imuBias::ConstantBias& bias);
-=======
-class PoseVelocity{
-    PoseVelocity(const gtsam::Pose3& pose, Vector velocity);
->>>>>>> c1f048dc
+    PoseVelocityBias(const gtsam::Pose3& pose, Vector velocity, const gtsam::imuBias::ConstantBias& bias);
   };
 class ImuFactorPreintegratedMeasurements {
   // Standard Constructor
@@ -2424,8 +2419,8 @@
   // Standard Interface
   void integrateMeasurement(Vector measuredAcc, Vector measuredOmega, double deltaT);
   void integrateMeasurement(Vector measuredAcc, Vector measuredOmega, double deltaT, const gtsam::Pose3& body_P_sensor);
-  gtsam::PoseVelocityBias predict(const gtsam::Pose3& pose_i, const gtsam::Vector3& vel_i, const gtsam::imuBias::ConstantBias& bias,
-      const gtsam::Vector3& gravity, const gtsam::Vector3& omegaCoriolis) const;
+  gtsam::PoseVelocityBias predict(const gtsam::Pose3& pose_i, Vector vel_i, const gtsam::imuBias::ConstantBias& bias,
+      Vector gravity, Vector omegaCoriolis) const;
 };
 
 virtual class ImuFactor : gtsam::NonlinearFactor {
@@ -2436,60 +2431,9 @@
       const gtsam::Pose3& body_P_sensor);
   // Standard Interface
   gtsam::ImuFactorPreintegratedMeasurements preintegratedMeasurements() const;
-<<<<<<< HEAD
 };
 
 #include <gtsam/navigation/CombinedImuFactor.h>
-=======
-  gtsam::PoseVelocity Predict(const gtsam::Pose3& pose_i, Vector vel_i, const gtsam::imuBias::ConstantBias& bias,
-      const gtsam::ImuFactorPreintegratedMeasurements& preintegratedMeasurements,
-      Vector gravity, Vector omegaCoriolis) const;
-};
-
-#include <gtsam/navigation/AHRSFactor.h>
-class AHRSFactorPreintegratedMeasurements {
-  // Standard Constructor
-  AHRSFactorPreintegratedMeasurements(Vector bias, Matrix measuredOmegaCovariance);
-  AHRSFactorPreintegratedMeasurements(Vector bias, Matrix measuredOmegaCovariance);
-  AHRSFactorPreintegratedMeasurements(const gtsam::AHRSFactorPreintegratedMeasurements& rhs);
-
-  // Testable
-  void print(string s) const;
-  bool equals(const gtsam::AHRSFactorPreintegratedMeasurements& expected, double tol);
-
-  // get Data
-  Matrix measurementCovariance() const;
-  Matrix deltaRij() const;
-  double deltaTij() const;
-  Vector biasHat() const;
-
-  // Standard Interface
-  void integrateMeasurement(Vector measuredOmega, double deltaT);
-  void integrateMeasurement(Vector measuredOmega, double deltaT, const gtsam::Pose3& body_P_sensor);
-  void resetIntegration() ;
-};
-
-virtual class AHRSFactor : gtsam::NonlinearFactor {
-  AHRSFactor(size_t rot_i, size_t rot_j,size_t bias,
-      const gtsam::AHRSFactorPreintegratedMeasurements& preintegratedMeasurements, Vector omegaCoriolis);
-  AHRSFactor(size_t rot_i, size_t rot_j, size_t bias,
-      const gtsam::AHRSFactorPreintegratedMeasurements& preintegratedMeasurements, Vector omegaCoriolis,
-      const gtsam::Pose3& body_P_sensor);
-
-  // Standard Interface
-  gtsam::AHRSFactorPreintegratedMeasurements preintegratedMeasurements() const;
-  Vector evaluateError(const gtsam::Rot3& rot_i, const gtsam::Rot3& rot_j,
-      Vector bias) const;
-  gtsam::Rot3 predict(const gtsam::Rot3& rot_i, Vector bias,
-      const gtsam::AHRSFactorPreintegratedMeasurements& preintegratedMeasurements,
-      Vector omegaCoriolis) const;
-};
-
-#include <gtsam/navigation/CombinedImuFactor.h>
-class PoseVelocityBias{
-    PoseVelocityBias(const gtsam::Pose3& pose, Vector velocity, const gtsam::imuBias::ConstantBias& bias);
-  };
->>>>>>> c1f048dc
 class CombinedImuFactorPreintegratedMeasurements {
   // Standard Constructor
   CombinedImuFactorPreintegratedMeasurements(
@@ -2530,8 +2474,8 @@
   // Standard Interface
   void integrateMeasurement(Vector measuredAcc, Vector measuredOmega, double deltaT);
   void integrateMeasurement(Vector measuredAcc, Vector measuredOmega, double deltaT, const gtsam::Pose3& body_P_sensor);
-  gtsam::PoseVelocityBias predict(const gtsam::Pose3& pose_i, const gtsam::Vector3& vel_i, const gtsam::imuBias::ConstantBias& bias,
-      const gtsam::Vector3& gravity, const gtsam::Vector3& omegaCoriolis) const;
+  gtsam::PoseVelocityBias predict(const gtsam::Pose3& pose_i, Vector vel_i, const gtsam::imuBias::ConstantBias& bias,
+      Vector gravity, Vector omegaCoriolis) const;
 };
 
 virtual class CombinedImuFactor : gtsam::NonlinearFactor {
@@ -2539,7 +2483,6 @@
       const gtsam::CombinedImuFactorPreintegratedMeasurements& CombinedPreintegratedMeasurements, Vector gravity, Vector omegaCoriolis);
   // Standard Interface
   gtsam::CombinedImuFactorPreintegratedMeasurements preintegratedMeasurements() const;
-<<<<<<< HEAD
 };
 
 #include <gtsam/navigation/AHRSFactor.h>
@@ -2578,11 +2521,6 @@
   gtsam::Rot3 predict(const gtsam::Rot3& rot_i, Vector bias,
       const gtsam::AHRSFactorPreintegratedMeasurements& preintegratedMeasurements,
       Vector omegaCoriolis) const;
-=======
-  gtsam::PoseVelocityBias Predict(const gtsam::Pose3& pose_i, Vector vel_i, const gtsam::imuBias::ConstantBias& bias_i,
-      const gtsam::CombinedImuFactorPreintegratedMeasurements& preintegratedMeasurements,
-      Vector gravity, Vector omegaCoriolis);
->>>>>>> c1f048dc
 };
 
 #include <gtsam/navigation/AttitudeFactor.h>
