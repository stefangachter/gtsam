--- conflicted
+++ resolved
@@ -5,17 +5,12 @@
  * @date   Jun 11, 2012
  */
 
-<<<<<<< HEAD
 #include <gtsam/slam/PriorFactor.h>
 #include <gtsam/slam/BetweenFactor.h>
-#include <gtsam/nonlinear/GradientDescentOptimizer.h>
+#include <gtsam/nonlinear/NonlinearGradientDescentOptimizer.h>
 #include <gtsam/nonlinear/NonlinearFactorGraph.h>
 #include <gtsam/nonlinear/Values.h>
 #include <gtsam/geometry/Pose2.h>
-=======
-#include <gtsam/slam/pose2SLAM.h>
-#include <gtsam/nonlinear/NonlinearConjugateGradientOptimizer.h>
->>>>>>> 021641e9
 
 #include <CppUnitLite/TestHarness.h>
 
@@ -60,8 +55,6 @@
   return boost::tie(graph, initialEstimate);
 }
 
-<<<<<<< HEAD
-
 /* ************************************************************************* */
 TEST(optimize, GradientDescentOptimizer) {
 
@@ -86,8 +79,6 @@
   CHECK(1);
 }
 
-=======
->>>>>>> 021641e9
 /* ************************************************************************* */
 TEST(optimize, ConjugateGradientOptimizer) {
 
@@ -111,34 +102,5 @@
 }
 
 /* ************************************************************************* */
-<<<<<<< HEAD
-TEST(optimize, GradientDescentOptimizer2) {
-
-  NonlinearFactorGraph graph;
-  Values initialEstimate;
-
-  boost::tie(graph, initialEstimate) = generateProblem();
-//  cout << "initial error = " << graph.error(initialEstimate) << endl ;
-
-  // Single Step Optimization using Levenberg-Marquardt
-  NonlinearOptimizerParams param;
-  param.maxIterations = 500;    /* requires a larger number of iterations to converge */
-  param.verbosity = NonlinearOptimizerParams::SILENT;
-
-
-  ConjugateGradientOptimizer optimizer(graph, initialEstimate, param, false);
-  Values result = optimizer.optimize();
-//  cout << "gd2 solver final error = " << graph.error(result) << endl;
-
-  /* the optimality of the solution is not comparable to the */
-  DOUBLES_EQUAL(0.0, graph.error(result), 1e-2);
-}
-
-
-
-
-/* ************************************************************************* */
-=======
->>>>>>> 021641e9
 int main() { TestResult tr; return TestRegistry::runAllTests(tr); }
 /* ************************************************************************* */