--- conflicted
+++ resolved
@@ -30,14 +30,10 @@
 using gtsam::symbol_shorthand::X;
 
 namespace gtsam {
-<<<<<<< HEAD
 
 using MotionModel = BetweenFactor<double>;
 
-inline GaussianHybridFactorGraph::shared_ptr makeSwitchingChain(
-=======
 inline HybridGaussianFactorGraph::shared_ptr makeSwitchingChain(
->>>>>>> a700c875
     size_t n, std::function<Key(int)> keyFunc = X,
     std::function<Key(int)> dKeyFunc = C) {
   HybridGaussianFactorGraph hfg;
