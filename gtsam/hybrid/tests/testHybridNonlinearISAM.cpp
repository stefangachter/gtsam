--- conflicted
+++ resolved
@@ -342,15 +342,9 @@
       5, bayesTree[X(3)]->conditional()->asHybrid()->nrComponents());
 
   /***** Run Round 2 *****/
-<<<<<<< HEAD
   graph = HybridGaussianFactorGraph();
   graph.push_back(switching.binaryFactors.at(3));  // x3-x4
   graph.push_back(switching.unaryFactors.at(4));   // x4 measurement
-=======
-  HybridGaussianFactorGraph graph2;
-  graph2.push_back(switching.binaryFactors.at(3));  // x3-x4
-  graph2.push_back(switching.unaryFactors.at(4));   // x4 measurement
->>>>>>> b2e586bb
   initial = Values();
   initial.insert<double>(X(4), 5);
 
