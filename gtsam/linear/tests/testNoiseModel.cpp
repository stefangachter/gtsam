/* ----------------------------------------------------------------------------

 * GTSAM Copyright 2010, Georgia Tech Research Corporation,
 * Atlanta, Georgia 30332-0415
 * All Rights Reserved
 * Authors: Frank Dellaert, et al. (see THANKS for the full author list)

 * See LICENSE for the license information

 * -------------------------------------------------------------------------- */

/**
 * @file testNoiseModel.cpp
 * @date Jan 13, 2010
 * @author Richard Roberts
 * @author Frank Dellaert
 */


#include <gtsam/linear/NoiseModel.h>
#include <gtsam/base/TestableAssertions.h>

#include <CppUnitLite/TestHarness.h>

#include <boost/assign/std/vector.hpp>

#include <iostream>
#include <limits>

using namespace std;
using namespace gtsam;
using namespace noiseModel;
using namespace boost::assign;

static const double kSigma = 2, kInverseSigma = 1.0 / kSigma,
                    kVariance = kSigma * kSigma, prc = 1.0 / kVariance;
static const Matrix R = Matrix3::Identity() * kInverseSigma;
static const Matrix kCovariance = Matrix3::Identity() * kVariance;
static const Vector3 kSigmas(kSigma, kSigma, kSigma);

/* ************************************************************************* */
TEST(NoiseModel, constructors)
{
  Vector whitened = Vector3(5.0,10.0,15.0);
  Vector unwhitened = Vector3(10.0,20.0,30.0);

  // Construct noise models
  vector<Gaussian::shared_ptr> m;
  m.push_back(Gaussian::SqrtInformation(R,false));
  m.push_back(Gaussian::Covariance(kCovariance,false));
  m.push_back(Gaussian::Information(kCovariance.inverse(),false));
  m.push_back(Diagonal::Sigmas(kSigmas,false));
  m.push_back(Diagonal::Variances((Vector3(kVariance, kVariance, kVariance)),false));
  m.push_back(Diagonal::Precisions(Vector3(prc, prc, prc),false));
  m.push_back(Isotropic::Sigma(3, kSigma,false));
  m.push_back(Isotropic::Variance(3, kVariance,false));
  m.push_back(Isotropic::Precision(3, prc,false));

  // test kSigmas
  for(Gaussian::shared_ptr mi: m)
    EXPECT(assert_equal(kSigmas,mi->sigmas()));

  // test whiten
  for(Gaussian::shared_ptr mi: m)
    EXPECT(assert_equal(whitened,mi->whiten(unwhitened)));

  // test unwhiten
  for(Gaussian::shared_ptr mi: m)
    EXPECT(assert_equal(unwhitened,mi->unwhiten(whitened)));

<<<<<<< HEAD
  // test Mahalanobis squaredDistance
  double squaredDistance = 5*5+10*10+15*15;
  for(Gaussian::shared_ptr mi: m)
    DOUBLES_EQUAL(squaredDistance,mi->Mahalanobis(unwhitened),1e-9);
=======
  // test squared Mahalanobis distance
  double distance = 5*5+10*10+15*15;
  for(Gaussian::shared_ptr mi: m)
    DOUBLES_EQUAL(distance,mi->squaredMahalanobisDistance(unwhitened),1e-9);
>>>>>>> c57b115a

  // test R matrix
  for(Gaussian::shared_ptr mi: m)
    EXPECT(assert_equal(R,mi->R()));

  // test covariance
  for(Gaussian::shared_ptr mi: m)
    EXPECT(assert_equal(kCovariance,mi->covariance()));

  // test covariance
  for(Gaussian::shared_ptr mi: m)
    EXPECT(assert_equal(kCovariance.inverse(),mi->information()));

  // test Whiten operator
  Matrix H((Matrix(3, 4) <<
      0.0, 0.0, 1.0, 1.0,
      0.0, 1.0, 0.0, 1.0,
      1.0, 0.0, 0.0, 1.0).finished());
  Matrix expected = kInverseSigma * H;
  for(Gaussian::shared_ptr mi: m)
    EXPECT(assert_equal(expected,mi->Whiten(H)));

  // can only test inplace version once :-)
  m[0]->WhitenInPlace(H);
  EXPECT(assert_equal(expected,H));
}

/* ************************************************************************* */
TEST(NoiseModel, Unit)
{
  Vector v = Vector3(5.0,10.0,15.0);
  Gaussian::shared_ptr u(Unit::Create(3));
  EXPECT(assert_equal(v,u->whiten(v)));
}

/* ************************************************************************* */
TEST(NoiseModel, equals)
{
  Gaussian::shared_ptr g1 = Gaussian::SqrtInformation(R),
                       g2 = Gaussian::SqrtInformation(I_3x3);
  Diagonal::shared_ptr d1 = Diagonal::Sigmas(Vector3(kSigma, kSigma, kSigma)),
                       d2 = Diagonal::Sigmas(Vector3(0.1, 0.2, 0.3));
  Isotropic::shared_ptr i1 = Isotropic::Sigma(3, kSigma),
                        i2 = Isotropic::Sigma(3, 0.7);

  EXPECT(assert_equal(*g1,*g1));
  EXPECT(assert_inequal(*g1, *g2));

  EXPECT(assert_equal(*d1,*d1));
  EXPECT(assert_inequal(*d1,*d2));

  EXPECT(assert_equal(*i1,*i1));
  EXPECT(assert_inequal(*i1,*i2));
}

// TODO enable test once a mechanism for smart constraints exists
///* ************************************************************************* */
//TEST(NoiseModel, ConstrainedSmart )
//{
//  Gaussian::shared_ptr nonconstrained = Constrained::MixedSigmas((Vector3(sigma, 0.0, sigma), true);
//  Diagonal::shared_ptr n1 = boost::dynamic_pointer_cast<Diagonal>(nonconstrained);
//  Constrained::shared_ptr n2 = boost::dynamic_pointer_cast<Constrained>(nonconstrained);
//  EXPECT(n1);
//  EXPECT(!n2);
//
//  Gaussian::shared_ptr constrained = Constrained::MixedSigmas(zero(3), true);
//  Diagonal::shared_ptr c1 = boost::dynamic_pointer_cast<Diagonal>(constrained);
//  Constrained::shared_ptr c2 = boost::dynamic_pointer_cast<Constrained>(constrained);
//  EXPECT(c1);
//  EXPECT(c2);
//}

/* ************************************************************************* */
TEST(NoiseModel, ConstrainedConstructors )
{
  Constrained::shared_ptr actual;
  size_t d = 3;
  double m = 100.0;
  Vector3 sigmas(kSigma, 0.0, 0.0);
  Vector3 mu(200.0, 300.0, 400.0);
  actual = Constrained::All(d);
  // TODO: why should this be a thousand ??? Dummy variable?
  EXPECT(assert_equal(Vector::Constant(d, 1000.0), actual->mu()));
  EXPECT(assert_equal(Vector::Constant(d, 0), actual->sigmas()));
  EXPECT(assert_equal(Vector::Constant(d, 0), actual->invsigmas())); // Actually zero as dummy value
  EXPECT(assert_equal(Vector::Constant(d, 0), actual->precisions())); // Actually zero as dummy value

  actual = Constrained::All(d, m);
  EXPECT(assert_equal(Vector::Constant(d, m), actual->mu()));

  actual = Constrained::All(d, mu);
  EXPECT(assert_equal(mu, actual->mu()));

  actual = Constrained::MixedSigmas(mu, sigmas);
  EXPECT(assert_equal(mu, actual->mu()));

  actual = Constrained::MixedSigmas(m, sigmas);
  EXPECT(assert_equal(Vector::Constant(d, m), actual->mu()));
}

/* ************************************************************************* */
TEST(NoiseModel, ConstrainedMixed )
{
  Vector feasible = Vector3(1.0, 0.0, 1.0),
      infeasible = Vector3(1.0, 1.0, 1.0);
  Diagonal::shared_ptr d = Constrained::MixedSigmas(Vector3(kSigma, 0.0, kSigma));
  // NOTE: we catch constrained variables elsewhere, so whitening does nothing
  EXPECT(assert_equal(Vector3(0.5, 1.0, 0.5),d->whiten(infeasible)));
  EXPECT(assert_equal(Vector3(0.5, 0.0, 0.5),d->whiten(feasible)));

<<<<<<< HEAD
  DOUBLES_EQUAL(1000.0 + 0.25 + 0.25,d->squaredDistance(infeasible),1e-9);
  DOUBLES_EQUAL(0.5,d->squaredDistance(feasible),1e-9);
=======
  DOUBLES_EQUAL(0.5 * (1000.0 + 0.25 + 0.25),d->loss(d->squaredMahalanobisDistance(infeasible)),1e-9);
  DOUBLES_EQUAL(0.5, d->squaredMahalanobisDistance(feasible),1e-9);
  DOUBLES_EQUAL(0.5 * 0.5, d->loss(0.5),1e-9);
>>>>>>> c57b115a
}

/* ************************************************************************* */
TEST(NoiseModel, ConstrainedAll )
{
  Vector feasible = Vector3(0.0, 0.0, 0.0),
       infeasible = Vector3(1.0, 1.0, 1.0);

  Constrained::shared_ptr i = Constrained::All(3);
  // NOTE: we catch constrained variables elsewhere, so whitening does nothing
  EXPECT(assert_equal(Vector3(1.0, 1.0, 1.0),i->whiten(infeasible)));
  EXPECT(assert_equal(Vector3(0.0, 0.0, 0.0),i->whiten(feasible)));

<<<<<<< HEAD
  DOUBLES_EQUAL(1000.0 * 3.0,i->squaredDistance(infeasible),1e-9);
  DOUBLES_EQUAL(0.0,i->squaredDistance(feasible),1e-9);
=======
  DOUBLES_EQUAL(0.5 * 1000.0 * 3.0,i->loss(i->squaredMahalanobisDistance(infeasible)),1e-9);
  DOUBLES_EQUAL(0.0, i->squaredMahalanobisDistance(feasible), 1e-9);
  DOUBLES_EQUAL(0.0, i->loss(0.0),1e-9);
>>>>>>> c57b115a
}

/* ************************************************************************* */
namespace exampleQR {
  // create a matrix to eliminate
  Matrix Ab = (Matrix(4, 7) <<
      -1.,  0.,  1.,  0.,  0.,  0., -0.2,
      0., -1.,  0.,  1.,  0.,  0.,  0.3,
      1.,  0.,  0.,  0., -1.,  0.,  0.2,
      0.,  1.,  0.,  0.,  0., -1., -0.1).finished();
  Vector sigmas = (Vector(4) << 0.2, 0.2, 0.1, 0.1).finished();

  // the matrix AB yields the following factorized version:
  Matrix Rd = (Matrix(4, 7) <<
      11.1803,   0.0,   -2.23607, 0.0,    -8.94427, 0.0,     2.23607,
      0.0,   11.1803,    0.0,    -2.23607, 0.0,    -8.94427,-1.56525,
      0.0,       0.0,    4.47214, 0.0,    -4.47214, 0.0,     0.0,
      0.0,       0.0,   0.0,     4.47214, 0.0,    -4.47214, 0.894427).finished();

  SharedDiagonal diagonal = noiseModel::Diagonal::Sigmas(sigmas);
}

/* ************************************************************************* */
TEST( NoiseModel, QR )
{
  Matrix Ab1 = exampleQR::Ab;
  Matrix Ab2 = exampleQR::Ab; // otherwise overwritten !

  // Call Gaussian version
  SharedDiagonal actual1 = exampleQR::diagonal->QR(Ab1);
  EXPECT(actual1->isUnit());
  EXPECT(linear_dependent(exampleQR::Rd,Ab1,1e-4)); // Ab was modified in place !!!

  // Expected result for constrained version
  Vector expectedSigmas = (Vector(4) << 0.0894427, 0.0894427, 0.223607, 0.223607).finished();
  SharedDiagonal expectedModel = noiseModel::Diagonal::Sigmas(expectedSigmas);
  Matrix expectedRd2 = (Matrix(4, 7) <<
      1.,  0., -0.2,  0., -0.8, 0.,  0.2,
      0.,  1.,  0.,-0.2,   0., -0.8,-0.14,
      0.,  0.,  1.,   0., -1.,  0.,  0.0,
      0.,  0.,  0.,   1.,  0., -1.,  0.2).finished();

  // Call Constrained version
  SharedDiagonal constrained = noiseModel::Constrained::MixedSigmas(exampleQR::sigmas);
  SharedDiagonal actual2 = constrained->QR(Ab2);
  EXPECT(assert_equal(*expectedModel, *actual2, 1e-6));
  EXPECT(linear_dependent(expectedRd2, Ab2, 1e-6));  // Ab was modified in place !!!
}

/* ************************************************************************* */
TEST(NoiseModel, OverdeterminedQR) {
  Matrix Ab1(9, 4);
  Ab1 << 0, 1, 0, 0,  //
      0, 0, 1, 0,    //
      Matrix74::Ones();
  Matrix Ab2 = Ab1; // otherwise overwritten !

  // Call Gaussian version
  Vector9 sigmas = Vector9::Ones() ;
  SharedDiagonal diagonal = noiseModel::Diagonal::Sigmas(sigmas);
  SharedDiagonal actual1 = diagonal->QR(Ab1);
  EXPECT(actual1->isUnit());
  Matrix expectedRd(9,4);
  expectedRd << -2.64575131, -2.64575131, -2.64575131, -2.64575131,  //
      0.0, -1, 0, 0,                                                 //
      0.0, 0.0, -1, 0,                                               //
      Matrix64::Zero();
  EXPECT(assert_equal(expectedRd, Ab1, 1e-4));  // Ab was modified in place !!!

  // Expected result for constrained version
  Vector3 expectedSigmas(0.377964473, 1, 1);
  SharedDiagonal expectedModel = noiseModel::Diagonal::Sigmas(expectedSigmas);

  // Call Constrained version
  SharedDiagonal constrained = noiseModel::Constrained::MixedSigmas(sigmas);
  SharedDiagonal actual2 = constrained->QR(Ab2);
  EXPECT(assert_equal(*expectedModel, *actual2, 1e-6));
  expectedRd.row(0) *= 0.377964473; // not divided by sigma!
  EXPECT(assert_equal(-expectedRd, Ab2, 1e-6));  // Ab was modified in place !!!
}

/* ************************************************************************* */
TEST( NoiseModel, MixedQR )
{
  // Call Constrained version, with first and third row treated as constraints
  // Naming the 6 variables u,v,w,x,y,z, we have
  // u = -z
  // w = -x
  // And let's have simple priors on variables
  Matrix Ab(5,6+1);
  Ab <<
      1,0,0,0,0,1,  0, // u+z = 0
      0,0,0,0,1,0,  0, // y^2
      0,0,1,1,0,0,  0, // w+x = 0
      0,1,0,0,0,0,  0, // v^2
      0,0,0,0,0,1,  0; // z^2
  Vector mixed_sigmas = (Vector(5) << 0, 1, 0, 1, 1).finished();
  SharedDiagonal constrained = noiseModel::Constrained::MixedSigmas(mixed_sigmas);

  // Expected result
  Vector expectedSigmas = (Vector(5) << 0, 1, 0, 1, 1).finished();
  SharedDiagonal expectedModel = noiseModel::Diagonal::Sigmas(expectedSigmas);
  Matrix expectedRd(5, 6+1);
  expectedRd << 1, 0, 0, 0, 0, 1, 0,  //
                0, 1, 0, 0, 0, 0, 0,  //
                0, 0, 1, 1, 0, 0, 0,  //
                0, 0, 0, 0, 1, 0, 0,  //
                0, 0, 0, 0, 0, 1, 0;  //

  SharedDiagonal actual = constrained->QR(Ab);
  EXPECT(assert_equal(*expectedModel,*actual,1e-6));
  EXPECT(linear_dependent(expectedRd,Ab,1e-6)); // Ab was modified in place !!!
}

/* ************************************************************************* */
TEST( NoiseModel, MixedQR2 )
{
  // Let's have three variables x,y,z, but x=z and y=z
  // Hence, all non-constraints are really measurements on z
  Matrix Ab(11,3+1);
  Ab <<
      1,0,0,  0, //
      0,1,0,  0, //
      0,0,1,  0, //
     -1,0,1,  0, // x=z
      1,0,0,  0, //
      0,1,0,  0, //
      0,0,1,  0, //
     0,-1,1,  0, // y=z
      1,0,0,  0, //
      0,1,0,  0, //
      0,0,1,  0; //

  Vector sigmas(11);
  sigmas.setOnes();
  sigmas[3] = 0;
  sigmas[7] = 0;
  SharedDiagonal constrained = noiseModel::Constrained::MixedSigmas(sigmas);

  // Expected result
  Vector3 expectedSigmas(0,0,1.0/3);
  SharedDiagonal expectedModel = noiseModel::Constrained::MixedSigmas(expectedSigmas);
  Matrix expectedRd(11, 3+1);
  expectedRd.setZero();
  expectedRd.row(0) << -1,  0, 1,  0;  // x=z
  expectedRd.row(1) <<  0, -1, 1,  0;  // y=z
  expectedRd.row(2) <<  0,  0, 1,  0;  // z=0 +/- 1/3

  SharedDiagonal actual = constrained->QR(Ab);
  EXPECT(assert_equal(*expectedModel,*actual,1e-6));
  EXPECT(assert_equal(expectedRd,Ab,1e-6)); // Ab was modified in place !!!
}

/* ************************************************************************* */
TEST( NoiseModel, FullyConstrained )
{
  Matrix Ab(3,7);
  Ab <<
      1,0,0,0,0,1,  2, // u+z = 2
      0,0,1,1,0,0,  4, // w+x = 4
      0,1,0,1,1,1,  8; // v+x+y+z=8
  SharedDiagonal constrained = noiseModel::Constrained::All(3);

  // Expected result
  SharedDiagonal expectedModel = noiseModel::Diagonal::Sigmas(Vector3 (0,0,0));
  Matrix expectedRd(3, 7);
  expectedRd << 1, 0, 0, 0, 0, 1, 2,  //
                0, 1, 0, 1, 1, 1, 8,  //
                0, 0, 1, 1, 0, 0, 4;  //

  SharedDiagonal actual = constrained->QR(Ab);
  EXPECT(assert_equal(*expectedModel,*actual,1e-6));
  EXPECT(linear_dependent(expectedRd,Ab,1e-6)); // Ab was modified in place !!!
}

/* ************************************************************************* */
// This matches constraint_eliminate2 in testJacobianFactor
TEST(NoiseModel, QRNan )
{
  SharedDiagonal constrained = noiseModel::Constrained::All(2);
  Matrix Ab = (Matrix25() << 2, 4, 2, 4, 6,   2, 1, 2, 4, 4).finished();

  SharedDiagonal expected = noiseModel::Constrained::All(2);
  Matrix expectedAb = (Matrix25() << 1, 2, 1, 2, 3, 0, 1, 0, 0, 2.0/3).finished();

  SharedDiagonal actual = constrained->QR(Ab);
  EXPECT(assert_equal(*expected,*actual));
  EXPECT(linear_dependent(expectedAb,Ab));
}

/* ************************************************************************* */
TEST(NoiseModel, SmartSqrtInformation )
{
  bool smart = true;
  gtsam::SharedGaussian expected = Unit::Create(3);
  gtsam::SharedGaussian actual = Gaussian::SqrtInformation(I_3x3, smart);
  EXPECT(assert_equal(*expected,*actual));
}

/* ************************************************************************* */
TEST(NoiseModel, SmartSqrtInformation2 )
{
  bool smart = true;
  gtsam::SharedGaussian expected = Unit::Isotropic::Sigma(3,2);
  gtsam::SharedGaussian actual = Gaussian::SqrtInformation(0.5*I_3x3, smart);
  EXPECT(assert_equal(*expected,*actual));
}

/* ************************************************************************* */
TEST(NoiseModel, SmartInformation )
{
  bool smart = true;
  gtsam::SharedGaussian expected = Unit::Isotropic::Variance(3,2);
  Matrix M = 0.5*I_3x3;
  EXPECT(checkIfDiagonal(M));
  gtsam::SharedGaussian actual = Gaussian::Information(M, smart);
  EXPECT(assert_equal(*expected,*actual));
}

/* ************************************************************************* */
TEST(NoiseModel, SmartCovariance )
{
  bool smart = true;
  gtsam::SharedGaussian expected = Unit::Create(3);
  gtsam::SharedGaussian actual = Gaussian::Covariance(I_3x3, smart);
  EXPECT(assert_equal(*expected,*actual));
}

/* ************************************************************************* */
TEST(NoiseModel, ScalarOrVector )
{
  bool smart = true;
  SharedGaussian expected = Unit::Create(3);
  SharedGaussian actual = Gaussian::Covariance(I_3x3, smart);
  EXPECT(assert_equal(*expected,*actual));
}

/* ************************************************************************* */
TEST(NoiseModel, WhitenInPlace)
{
  Vector sigmas = Vector3(0.1, 0.1, 0.1);
  SharedDiagonal model = Diagonal::Sigmas(sigmas);
  Matrix A = I_3x3;
  model->WhitenInPlace(A);
  Matrix expected = I_3x3 * 10;
  EXPECT(assert_equal(expected, A));
}

/* ************************************************************************* */

/*
 * These tests are responsible for testing the weight functions for the m-estimators in GTSAM.
 * The weight function is related to the analytic derivative of the loss function. See
 *  https://members.loria.fr/MOBerger/Enseignement/Master2/Documents/ZhangIVC-97-01.pdf
 * for details. This weight function is required when optimizing cost functions with robust
 * penalties using iteratively re-weighted least squares.
 */

TEST(NoiseModel, robustFunctionFair)
{
  const double k = 5.0, error1 = 1.0, error2 = 10.0, error3 = -10.0, error4 = -1.0;
  const mEstimator::Fair::shared_ptr fair = mEstimator::Fair::Create(k);
  DOUBLES_EQUAL(0.8333333333333333, fair->weight(error1), 1e-8);
  DOUBLES_EQUAL(0.3333333333333333, fair->weight(error2), 1e-8);
  // Test negative value to ensure we take absolute value of error.
  DOUBLES_EQUAL(0.3333333333333333, fair->weight(error3), 1e-8);
  DOUBLES_EQUAL(0.8333333333333333, fair->weight(error4), 1e-8);

  DOUBLES_EQUAL(0.441961080151135, fair->loss(error1), 1e-8);
  DOUBLES_EQUAL(22.534692783297260, fair->loss(error2), 1e-8);
  DOUBLES_EQUAL(22.534692783297260, fair->loss(error3), 1e-8);
  DOUBLES_EQUAL(0.441961080151135, fair->loss(error4), 1e-8);
}

TEST(NoiseModel, robustFunctionHuber)
{
  const double k = 5.0, error1 = 1.0, error2 = 10.0, error3 = -10.0, error4 = -1.0;
  const mEstimator::Huber::shared_ptr huber = mEstimator::Huber::Create(k);
  DOUBLES_EQUAL(1.0, huber->weight(error1), 1e-8);
  DOUBLES_EQUAL(0.5, huber->weight(error2), 1e-8);
  // Test negative value to ensure we take absolute value of error.
  DOUBLES_EQUAL(0.5, huber->weight(error3), 1e-8);
  DOUBLES_EQUAL(1.0, huber->weight(error4), 1e-8);

  DOUBLES_EQUAL(0.5000, huber->loss(error1), 1e-8);
  DOUBLES_EQUAL(37.5000, huber->loss(error2), 1e-8);
  DOUBLES_EQUAL(37.5000, huber->loss(error3), 1e-8);
  DOUBLES_EQUAL(0.5000, huber->loss(error4), 1e-8);
}

TEST(NoiseModel, robustFunctionCauchy)
{
  const double k = 5.0, error1 = 1.0, error2 = 10.0, error3 = -10.0, error4 = -1.0;
  const mEstimator::Cauchy::shared_ptr cauchy = mEstimator::Cauchy::Create(k);
  DOUBLES_EQUAL(0.961538461538461, cauchy->weight(error1), 1e-8);
  DOUBLES_EQUAL(0.2000, cauchy->weight(error2), 1e-8);
  // Test negative value to ensure we take absolute value of error.
  DOUBLES_EQUAL(0.2000, cauchy->weight(error3), 1e-8);
  DOUBLES_EQUAL(0.961538461538461, cauchy->weight(error4), 1e-8);

  DOUBLES_EQUAL(0.490258914416017, cauchy->loss(error1), 1e-8);
  DOUBLES_EQUAL(20.117973905426254, cauchy->loss(error2), 1e-8);
  DOUBLES_EQUAL(20.117973905426254, cauchy->loss(error3), 1e-8);
  DOUBLES_EQUAL(0.490258914416017, cauchy->loss(error4), 1e-8);
}

TEST(NoiseModel, robustFunctionGemanMcClure)
{
  const double k = 1.0, error1 = 1.0, error2 = 10.0, error3 = -10.0, error4 = -1.0;
  const mEstimator::GemanMcClure::shared_ptr gmc = mEstimator::GemanMcClure::Create(k);
  DOUBLES_EQUAL(0.25      , gmc->weight(error1), 1e-8);
  DOUBLES_EQUAL(9.80296e-5, gmc->weight(error2), 1e-8);
  DOUBLES_EQUAL(9.80296e-5, gmc->weight(error3), 1e-8);
  DOUBLES_EQUAL(0.25      , gmc->weight(error4), 1e-8);

  DOUBLES_EQUAL(0.2500, gmc->loss(error1), 1e-8);
  DOUBLES_EQUAL(0.495049504950495, gmc->loss(error2), 1e-8);
  DOUBLES_EQUAL(0.495049504950495, gmc->loss(error3), 1e-8);
  DOUBLES_EQUAL(0.2500, gmc->loss(error4), 1e-8);
}

TEST(NoiseModel, robustFunctionWelsch)
{
  const double k = 5.0, error1 = 1.0, error2 = 10.0, error3 = -10.0, error4 = -1.0;
  const mEstimator::Welsch::shared_ptr welsch = mEstimator::Welsch::Create(k);
  DOUBLES_EQUAL(0.960789439152323, welsch->weight(error1), 1e-8);
  DOUBLES_EQUAL(0.018315638888734, welsch->weight(error2), 1e-8);
  // Test negative value to ensure we take absolute value of error.
  DOUBLES_EQUAL(0.018315638888734, welsch->weight(error3), 1e-8);
  DOUBLES_EQUAL(0.960789439152323, welsch->weight(error4), 1e-8);

  DOUBLES_EQUAL(0.490132010595960, welsch->loss(error1), 1e-8);
  DOUBLES_EQUAL(12.271054513890823, welsch->loss(error2), 1e-8);
  DOUBLES_EQUAL(12.271054513890823, welsch->loss(error3), 1e-8);
  DOUBLES_EQUAL(0.490132010595960, welsch->loss(error4), 1e-8);
}

TEST(NoiseModel, robustFunctionTukey)
{
  const double k = 5.0, error1 = 1.0, error2 = 10.0, error3 = -10.0, error4 = -1.0;
  const mEstimator::Tukey::shared_ptr tukey = mEstimator::Tukey::Create(k);
  DOUBLES_EQUAL(0.9216, tukey->weight(error1), 1e-8);
  DOUBLES_EQUAL(0.0, tukey->weight(error2), 1e-8);
  // Test negative value to ensure we take absolute value of error.
  DOUBLES_EQUAL(0.0, tukey->weight(error3), 1e-8);
  DOUBLES_EQUAL(0.9216, tukey->weight(error4), 1e-8);

  DOUBLES_EQUAL(0.480266666666667, tukey->loss(error1), 1e-8);
  DOUBLES_EQUAL(4.166666666666667, tukey->loss(error2), 1e-8);
  DOUBLES_EQUAL(4.166666666666667, tukey->loss(error3), 1e-8);
  DOUBLES_EQUAL(0.480266666666667, tukey->loss(error4), 1e-8);
}

TEST(NoiseModel, robustFunctionDCS)
{
  const double k = 1.0, error1 = 1.0, error2 = 10.0;
  const mEstimator::DCS::shared_ptr dcs = mEstimator::DCS::Create(k);

  DOUBLES_EQUAL(1.0       , dcs->weight(error1), 1e-8);
  DOUBLES_EQUAL(0.00039211, dcs->weight(error2), 1e-8);

  DOUBLES_EQUAL(0.5         , dcs->loss(error1), 1e-8);
  DOUBLES_EQUAL(0.9900990099, dcs->loss(error2), 1e-8);
}

TEST(NoiseModel, robustFunctionL2WithDeadZone)
{
  const double k = 1.0, e0 = -10.0, e1 = -1.01, e2 = -0.99, e3 = 0.99, e4 = 1.01, e5 = 10.0;
  const mEstimator::L2WithDeadZone::shared_ptr lsdz = mEstimator::L2WithDeadZone::Create(k);

  DOUBLES_EQUAL(0.9,           lsdz->weight(e0), 1e-8);
  DOUBLES_EQUAL(0.00990099009, lsdz->weight(e1), 1e-8);
  DOUBLES_EQUAL(0.0,           lsdz->weight(e2), 1e-8);
  DOUBLES_EQUAL(0.0,           lsdz->weight(e3), 1e-8);
  DOUBLES_EQUAL(0.00990099009, lsdz->weight(e4), 1e-8);
  DOUBLES_EQUAL(0.9,           lsdz->weight(e5), 1e-8);

  DOUBLES_EQUAL(40.5,    lsdz->loss(e0), 1e-8);
  DOUBLES_EQUAL(0.00005, lsdz->loss(e1), 1e-8);
  DOUBLES_EQUAL(0.0,     lsdz->loss(e2), 1e-8);
  DOUBLES_EQUAL(0.0,     lsdz->loss(e3), 1e-8);
  DOUBLES_EQUAL(0.00005, lsdz->loss(e4), 1e-8);
  DOUBLES_EQUAL(40.5,    lsdz->loss(e5), 1e-8);
}

/* ************************************************************************* */
TEST(NoiseModel, robustNoiseHuber)
{
  const double k = 10.0, error1 = 1.0, error2 = 100.0;
  Matrix A = (Matrix(2, 2) << 1.0, 10.0, 100.0, 1000.0).finished();
  Vector b = Vector2(error1, error2);
  const Robust::shared_ptr robust = Robust::Create(
    mEstimator::Huber::Create(k, mEstimator::Huber::Scalar),
    Unit::Create(2));

  robust->WhitenSystem(A, b);

  DOUBLES_EQUAL(error1, b(0), 1e-8);
  DOUBLES_EQUAL(sqrt(k*error2), b(1), 1e-8);

  DOUBLES_EQUAL(1.0, A(0,0), 1e-8);
  DOUBLES_EQUAL(10.0, A(0,1), 1e-8);
  DOUBLES_EQUAL(sqrt(k*100.0), A(1,0), 1e-8);
  DOUBLES_EQUAL(sqrt(k/100.0)*1000.0, A(1,1), 1e-8);
}

TEST(NoiseModel, robustNoiseGemanMcClure)
{
  const double k = 1.0, error1 = 1.0, error2 = 100.0;
  const double a00 = 1.0, a01 = 10.0, a10 = 100.0, a11 = 1000.0;
  Matrix A = (Matrix(2, 2) << a00, a01, a10, a11).finished();
  Vector b = Vector2(error1, error2);
  const Robust::shared_ptr robust = Robust::Create(
    mEstimator::GemanMcClure::Create(k, mEstimator::GemanMcClure::Scalar),
    Unit::Create(2));

  robust->WhitenSystem(A, b);

  const double k2 = k*k;
  const double k4 = k2*k2;
  const double k2error = k2 + error2*error2;

  const double sqrt_weight_error1 = sqrt(0.25);
  const double sqrt_weight_error2 = sqrt(k4/(k2error*k2error));

  DOUBLES_EQUAL(sqrt_weight_error1*error1, b(0), 1e-8);
  DOUBLES_EQUAL(sqrt_weight_error2*error2, b(1), 1e-8);

  DOUBLES_EQUAL(sqrt_weight_error1*a00, A(0,0), 1e-8);
  DOUBLES_EQUAL(sqrt_weight_error1*a01, A(0,1), 1e-8);
  DOUBLES_EQUAL(sqrt_weight_error2*a10, A(1,0), 1e-8);
  DOUBLES_EQUAL(sqrt_weight_error2*a11, A(1,1), 1e-8);
}

TEST(NoiseModel, robustNoiseDCS)
{
  const double k = 1.0, error1 = 1.0, error2 = 100.0;
  const double a00 = 1.0, a01 = 10.0, a10 = 100.0, a11 = 1000.0;
  Matrix A = (Matrix(2, 2) << a00, a01, a10, a11).finished();
  Vector b = Vector2(error1, error2);
  const Robust::shared_ptr robust = Robust::Create(
    mEstimator::DCS::Create(k, mEstimator::DCS::Scalar),
    Unit::Create(2));

  robust->WhitenSystem(A, b);

  const double sqrt_weight = 2.0*k/(k + error2*error2);

  DOUBLES_EQUAL(error1, b(0), 1e-8);
  DOUBLES_EQUAL(sqrt_weight*error2, b(1), 1e-8);

  DOUBLES_EQUAL(a00, A(0,0), 1e-8);
  DOUBLES_EQUAL(a01, A(0,1), 1e-8);
  DOUBLES_EQUAL(sqrt_weight*a10, A(1,0), 1e-8);
  DOUBLES_EQUAL(sqrt_weight*a11, A(1,1), 1e-8);
}

TEST(NoiseModel, robustNoiseL2WithDeadZone)
{
  double dead_zone_size = 1.0;
  SharedNoiseModel robust = noiseModel::Robust::Create(
    noiseModel::mEstimator::L2WithDeadZone::Create(dead_zone_size),
    Unit::Create(3));

/*
 * TODO(mike): There is currently a bug in GTSAM, where none of the mEstimator classes
 * implement a loss function, and GTSAM calls the weight function to evaluate the
 * total penalty, rather than calling the loss function. The weight function should be
 * used during iteratively reweighted least squares optimization, but should not be used to
 * evaluate the total penalty. The long-term solution is for all mEstimators to implement
 * both a weight and a loss function, and for GTSAM to call the loss function when
 * evaluating the total penalty. This bug causes the test below to fail, so I'm leaving it
 * commented out until the underlying bug in GTSAM is fixed.
 *
 */

  for (int i = 0; i < 5; i++) {
    Vector3 error = Vector3(i, 0, 0);
    DOUBLES_EQUAL(0.5*max(0,i-1)*max(0,i-1), robust->squaredDistance(error), 1e-8);
  }
}

TEST(NoiseModel, lossFunctionAtZero)
{
  const double k = 5.0;
  auto fair = mEstimator::Fair::Create(k);
  DOUBLES_EQUAL(fair->loss(0), 0, 1e-8);
  DOUBLES_EQUAL(fair->weight(0), 1, 1e-8);
  auto huber = mEstimator::Huber::Create(k);
  DOUBLES_EQUAL(huber->loss(0), 0, 1e-8);
  DOUBLES_EQUAL(huber->weight(0), 1, 1e-8);
  auto cauchy = mEstimator::Cauchy::Create(k);
  DOUBLES_EQUAL(cauchy->loss(0), 0, 1e-8);
  DOUBLES_EQUAL(cauchy->weight(0), 1, 1e-8);
  auto gmc = mEstimator::GemanMcClure::Create(k);
  DOUBLES_EQUAL(gmc->loss(0), 0, 1e-8);
  DOUBLES_EQUAL(gmc->weight(0), 1, 1e-8);
  auto welsch = mEstimator::Welsch::Create(k);
  DOUBLES_EQUAL(welsch->loss(0), 0, 1e-8);
  DOUBLES_EQUAL(welsch->weight(0), 1, 1e-8);
  auto tukey = mEstimator::Tukey::Create(k);
  DOUBLES_EQUAL(tukey->loss(0), 0, 1e-8);
  DOUBLES_EQUAL(tukey->weight(0), 1, 1e-8);
  auto dcs = mEstimator::DCS::Create(k);
  DOUBLES_EQUAL(dcs->loss(0), 0, 1e-8);
  DOUBLES_EQUAL(dcs->weight(0), 1, 1e-8);
  // auto lsdz = mEstimator::L2WithDeadZone::Create(k);
  // DOUBLES_EQUAL(lsdz->loss(0), 0, 1e-8);
  // DOUBLES_EQUAL(lsdz->weight(0), 1, 1e-8);
}


/* ************************************************************************* */
#define TEST_GAUSSIAN(gaussian)\
  EQUALITY(info, gaussian->information());\
  EQUALITY(cov, gaussian->covariance());\
  EXPECT(assert_equal(white, gaussian->whiten(e)));\
  EXPECT(assert_equal(e, gaussian->unwhiten(white)));\
<<<<<<< HEAD
  EXPECT_DOUBLES_EQUAL(251, gaussian->squaredDistance(e), 1e-9);\
=======
  EXPECT_DOUBLES_EQUAL(251.0, gaussian->squaredMahalanobisDistance(e), 1e-9);\
  EXPECT_DOUBLES_EQUAL(0.5 * 251.0, gaussian->loss(251.0), 1e-9);\
>>>>>>> c57b115a
  Matrix A = R.inverse(); Vector b = e;\
  gaussian->WhitenSystem(A, b);\
  EXPECT(assert_equal(I, A));\
  EXPECT(assert_equal(white, b));

TEST(NoiseModel, NonDiagonalGaussian)
{
  Matrix3 R;
  R << 6, 5, 4, 0, 3, 2, 0, 0, 1;
  const Matrix3 info = R.transpose() * R;
  const Matrix3 cov = info.inverse();
  const Vector3 e(1, 1, 1), white = R * e;
  Matrix I = Matrix3::Identity();


  {
  SharedGaussian gaussian = Gaussian::SqrtInformation(R);
  TEST_GAUSSIAN(gaussian);
  }

  {
  SharedGaussian gaussian = Gaussian::Information(info);
  TEST_GAUSSIAN(gaussian);
  }

  {
  SharedGaussian gaussian = Gaussian::Covariance(cov);
  TEST_GAUSSIAN(gaussian);
  }
}

/* ************************************************************************* */
int main() {  TestResult tr; return TestRegistry::runAllTests(tr); }
/* ************************************************************************* */<|MERGE_RESOLUTION|>--- conflicted
+++ resolved
@@ -68,17 +68,10 @@
   for(Gaussian::shared_ptr mi: m)
     EXPECT(assert_equal(unwhitened,mi->unwhiten(whitened)));
 
-<<<<<<< HEAD
-  // test Mahalanobis squaredDistance
-  double squaredDistance = 5*5+10*10+15*15;
-  for(Gaussian::shared_ptr mi: m)
-    DOUBLES_EQUAL(squaredDistance,mi->Mahalanobis(unwhitened),1e-9);
-=======
   // test squared Mahalanobis distance
   double distance = 5*5+10*10+15*15;
   for(Gaussian::shared_ptr mi: m)
     DOUBLES_EQUAL(distance,mi->squaredMahalanobisDistance(unwhitened),1e-9);
->>>>>>> c57b115a
 
   // test R matrix
   for(Gaussian::shared_ptr mi: m)
@@ -189,14 +182,9 @@
   EXPECT(assert_equal(Vector3(0.5, 1.0, 0.5),d->whiten(infeasible)));
   EXPECT(assert_equal(Vector3(0.5, 0.0, 0.5),d->whiten(feasible)));
 
-<<<<<<< HEAD
-  DOUBLES_EQUAL(1000.0 + 0.25 + 0.25,d->squaredDistance(infeasible),1e-9);
-  DOUBLES_EQUAL(0.5,d->squaredDistance(feasible),1e-9);
-=======
   DOUBLES_EQUAL(0.5 * (1000.0 + 0.25 + 0.25),d->loss(d->squaredMahalanobisDistance(infeasible)),1e-9);
   DOUBLES_EQUAL(0.5, d->squaredMahalanobisDistance(feasible),1e-9);
   DOUBLES_EQUAL(0.5 * 0.5, d->loss(0.5),1e-9);
->>>>>>> c57b115a
 }
 
 /* ************************************************************************* */
@@ -210,14 +198,9 @@
   EXPECT(assert_equal(Vector3(1.0, 1.0, 1.0),i->whiten(infeasible)));
   EXPECT(assert_equal(Vector3(0.0, 0.0, 0.0),i->whiten(feasible)));
 
-<<<<<<< HEAD
-  DOUBLES_EQUAL(1000.0 * 3.0,i->squaredDistance(infeasible),1e-9);
-  DOUBLES_EQUAL(0.0,i->squaredDistance(feasible),1e-9);
-=======
   DOUBLES_EQUAL(0.5 * 1000.0 * 3.0,i->loss(i->squaredMahalanobisDistance(infeasible)),1e-9);
   DOUBLES_EQUAL(0.0, i->squaredMahalanobisDistance(feasible), 1e-9);
   DOUBLES_EQUAL(0.0, i->loss(0.0),1e-9);
->>>>>>> c57b115a
 }
 
 /* ************************************************************************* */
@@ -679,24 +662,13 @@
 {
   double dead_zone_size = 1.0;
   SharedNoiseModel robust = noiseModel::Robust::Create(
-    noiseModel::mEstimator::L2WithDeadZone::Create(dead_zone_size),
-    Unit::Create(3));
-
-/*
- * TODO(mike): There is currently a bug in GTSAM, where none of the mEstimator classes
- * implement a loss function, and GTSAM calls the weight function to evaluate the
- * total penalty, rather than calling the loss function. The weight function should be
- * used during iteratively reweighted least squares optimization, but should not be used to
- * evaluate the total penalty. The long-term solution is for all mEstimators to implement
- * both a weight and a loss function, and for GTSAM to call the loss function when
- * evaluating the total penalty. This bug causes the test below to fail, so I'm leaving it
- * commented out until the underlying bug in GTSAM is fixed.
- *
- */
+      noiseModel::mEstimator::L2WithDeadZone::Create(dead_zone_size),
+      Unit::Create(3));
 
   for (int i = 0; i < 5; i++) {
     Vector3 error = Vector3(i, 0, 0);
-    DOUBLES_EQUAL(0.5*max(0,i-1)*max(0,i-1), robust->squaredDistance(error), 1e-8);
+    DOUBLES_EQUAL(std::fmax(0, i - dead_zone_size) * i,
+                  robust->squaredMahalanobisDistance(error), 1e-8);
   }
 }
 
@@ -724,9 +696,9 @@
   auto dcs = mEstimator::DCS::Create(k);
   DOUBLES_EQUAL(dcs->loss(0), 0, 1e-8);
   DOUBLES_EQUAL(dcs->weight(0), 1, 1e-8);
-  // auto lsdz = mEstimator::L2WithDeadZone::Create(k);
-  // DOUBLES_EQUAL(lsdz->loss(0), 0, 1e-8);
-  // DOUBLES_EQUAL(lsdz->weight(0), 1, 1e-8);
+  auto lsdz = mEstimator::L2WithDeadZone::Create(k);
+  DOUBLES_EQUAL(lsdz->loss(0), 0, 1e-8);
+  DOUBLES_EQUAL(lsdz->weight(0), 0, 1e-8);
 }
 
 
@@ -736,12 +708,8 @@
   EQUALITY(cov, gaussian->covariance());\
   EXPECT(assert_equal(white, gaussian->whiten(e)));\
   EXPECT(assert_equal(e, gaussian->unwhiten(white)));\
-<<<<<<< HEAD
-  EXPECT_DOUBLES_EQUAL(251, gaussian->squaredDistance(e), 1e-9);\
-=======
   EXPECT_DOUBLES_EQUAL(251.0, gaussian->squaredMahalanobisDistance(e), 1e-9);\
   EXPECT_DOUBLES_EQUAL(0.5 * 251.0, gaussian->loss(251.0), 1e-9);\
->>>>>>> c57b115a
   Matrix A = R.inverse(); Vector b = e;\
   gaussian->WhitenSystem(A, b);\
   EXPECT(assert_equal(I, A));\
