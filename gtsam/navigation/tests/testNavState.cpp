--- conflicted
+++ resolved
@@ -68,13 +68,8 @@
 assert_equal(
       numericalDerivative32(create, kAttitude, kPosition, kVelocity), aH2));
   EXPECT(
-<<<<<<< HEAD
       assert_equal(
           numericalDerivative33(create, kAttitude, kPosition, kVelocity), aH3));
-=======
-assert_equal(
-      numericalDerivative32(create, kAttitude, kPosition, kVelocity), aH2));
->>>>>>> 0c44f9f4
 }
 
 /* ************************************************************************* */
