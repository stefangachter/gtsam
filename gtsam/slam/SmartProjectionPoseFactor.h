--- conflicted
+++ resolved
@@ -42,15 +42,8 @@
  * @addtogroup SLAM
  */
 template<class CALIBRATION>
-<<<<<<< HEAD
-class SmartProjectionPoseFactor: public SmartProjectionFactor<CALIBRATION, 6> {
-protected:
-
-  LinearizationMode linearizeTo_;  ///< How to linearize the factor (HESSIAN, JACOBIAN_SVD, JACOBIAN_Q)
-=======
 class SmartProjectionPoseFactor: public SmartProjectionFactor<
     PinholePose<CALIBRATION> > {
->>>>>>> c73b8358
 
 private:
   typedef PinholePose<CALIBRATION> Camera;
@@ -59,17 +52,9 @@
 
 protected:
 
-<<<<<<< HEAD
-  /// shorthand for base class type
-  typedef SmartProjectionFactor<CALIBRATION, 6> Base;
-
-  /// shorthand for this class
-  typedef SmartProjectionPoseFactor<CALIBRATION> This;
-=======
   boost::shared_ptr<CALIBRATION> K_; ///< calibration object (one for all cameras)
 
 public:
->>>>>>> c73b8358
 
   /// shorthand for a smart pointer to a factor
   typedef boost::shared_ptr<This> shared_ptr;
@@ -81,37 +66,11 @@
    * @param body_P_sensor pose of the camera in the body frame
    * @param params internal parameters of the smart factors
    */
-<<<<<<< HEAD
-  SmartProjectionPoseFactor(const double rankTol = 1,
-      const double linThreshold = -1, const bool manageDegeneracy = false,
-      const bool enableEPI = false, boost::optional<Pose3> body_P_sensor = boost::none,
-      LinearizationMode linearizeTo = HESSIAN, double landmarkDistanceThreshold = 1e10,
-      double dynamicOutlierRejectionThreshold = -1) :
-        Base(rankTol, linThreshold, manageDegeneracy, enableEPI, body_P_sensor,
-        landmarkDistanceThreshold, dynamicOutlierRejectionThreshold), linearizeTo_(linearizeTo) {}
-
-  /** Virtual destructor */
-  virtual ~SmartProjectionPoseFactor() {}
-
-  /**
-   * add a new measurement and pose key
-   * @param measured is the 2m dimensional location of the projection of a single landmark in the m view (the measurement)
-   * @param poseKey is key corresponding to the camera observing the same landmark
-   * @param noise_i is the measurement noise
-   * @param K_i is the (known) camera calibration
-   */
-  void add(const Point2 measured_i, const Key poseKey_i,
-      const SharedNoiseModel noise_i,
-      const boost::shared_ptr<CALIBRATION> K_i) {
-    Base::add(measured_i, poseKey_i, noise_i);
-    K_all_.push_back(K_i);
-=======
   SmartProjectionPoseFactor(const SharedNoiseModel& sharedNoiseModel,
       const boost::shared_ptr<CALIBRATION> K,
       const boost::optional<Pose3> body_P_sensor = boost::none,
       const SmartProjectionParams& params = SmartProjectionParams()) :
       Base(sharedNoiseModel, body_P_sensor, params), K_(K) {
->>>>>>> c73b8358
   }
 
   /** Virtual destructor */
@@ -135,8 +94,6 @@
     return e && Base::equals(p, tol);
   }
 
-<<<<<<< HEAD
-=======
   /**
    * error calculates the error of the factor.
    */
@@ -153,7 +110,6 @@
     return K_;
   }
 
->>>>>>> c73b8358
   /**
    * Collect all cameras involved in this factor
    * @param values Values structure which must contain camera poses corresponding
