/*
 * AllDiff.cpp
 * @brief General "all-different" constraint
 * @date Feb 6, 2012
 * @author Frank Dellaert
 */

#include <gtsam/base/Testable.h>
#include <gtsam_unstable/discrete/AllDiff.h>
#include <gtsam_unstable/discrete/Domain.h>

#include <optional>

namespace gtsam {

/* ************************************************************************* */
AllDiff::AllDiff(const DiscreteKeys& dkeys) : Constraint(dkeys.indices()) {
  for (const DiscreteKey& dkey : dkeys) cardinalities_.insert(dkey);
}

/* ************************************************************************* */
void AllDiff::print(const std::string& s, const KeyFormatter& formatter) const {
  std::cout << s << "AllDiff on ";
  for (Key dkey : keys_) std::cout << formatter(dkey) << " ";
  std::cout << std::endl;
}

/* ************************************************************************* */
<<<<<<< HEAD
double AllDiff::operator()(const Assignment<Key>& values) const {
=======
double AllDiff::evaluate(const Assignment<Key>& values) const {
>>>>>>> 77ba91bf
  std::set<size_t> taken;  // record values taken by keys
  for (Key dkey : keys_) {
    size_t value = values.at(dkey);      // get the value for that key
    if (taken.count(value)) return 0.0;  // check if value alreday taken
    taken.insert(value);  // if not, record it as taken and keep checking
  }
  return 1.0;
}

/* ************************************************************************* */
DecisionTreeFactor AllDiff::toDecisionTreeFactor() const {
  // We will do this by converting the allDif into many BinaryAllDiff
  // constraints
  DecisionTreeFactor converted;
  size_t nrKeys = keys_.size();
  for (size_t i1 = 0; i1 < nrKeys; i1++)
    for (size_t i2 = i1 + 1; i2 < nrKeys; i2++) {
      BinaryAllDiff binary12(discreteKey(i1), discreteKey(i2));
      converted = converted * binary12.toDecisionTreeFactor();
    }
  return converted;
}

/* ************************************************************************* */
DecisionTreeFactor AllDiff::operator*(const DecisionTreeFactor& f) const {
  // TODO: can we do this more efficiently?
  return toDecisionTreeFactor() * f;
}

/* ************************************************************************* */
bool AllDiff::ensureArcConsistency(Key j, Domains* domains) const {
  Domain& Dj = domains->at(j);

  // Though strictly not part of allDiff, we check for
  // a value in domains->at(j) that does not occur in any other connected domain.
  // If found, we make this a singleton...
  // TODO: make a new constraint where this really is true
  std::optional<Domain> maybeChanged = Dj.checkAllDiff(keys_, *domains);
  if (maybeChanged) {
    Dj = *maybeChanged;
    return true;
  }

  // Check all other domains for singletons and erase corresponding values.
  // This is the same as arc-consistency on the equivalent binary constraints
  bool changed = false;
  for (Key k : keys_)
    if (k != j) {
      const Domain& Dk = domains->at(k);
      if (Dk.isSingleton()) {  // check if singleton
        size_t value = Dk.firstValue();
        if (Dj.contains(value)) {
          Dj.erase(value);  // erase value if true
          changed = true;
        }
      }
    }
  return changed;
}

/* ************************************************************************* */
Constraint::shared_ptr AllDiff::partiallyApply(const DiscreteValues& values) const {
  DiscreteKeys newKeys;
  // loop over keys and add them only if they do not appear in values
  for (Key k : keys_)
    if (values.find(k) == values.end()) {
      newKeys.push_back(DiscreteKey(k, cardinalities_.at(k)));
    }
  return std::make_shared<AllDiff>(newKeys);
}

/* ************************************************************************* */
Constraint::shared_ptr AllDiff::partiallyApply(
    const Domains& domains) const {
  DiscreteValues known;
  for (Key k : keys_) {
    const Domain& Dk = domains.at(k);
    if (Dk.isSingleton()) known[k] = Dk.firstValue();
  }
  return partiallyApply(known);
}

/* ************************************************************************* */
}  // namespace gtsam<|MERGE_RESOLUTION|>--- conflicted
+++ resolved
@@ -26,11 +26,7 @@
 }
 
 /* ************************************************************************* */
-<<<<<<< HEAD
-double AllDiff::operator()(const Assignment<Key>& values) const {
-=======
 double AllDiff::evaluate(const Assignment<Key>& values) const {
->>>>>>> 77ba91bf
   std::set<size_t> taken;  // record values taken by keys
   for (Key dkey : keys_) {
     size_t value = values.at(dkey);      // get the value for that key
